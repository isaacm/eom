# Copyright (c) 2014 Rackspace, Inc.
#
# Licensed under the Apache License, Version 2.0 (the "License");
# you may not use this file except in compliance with the License.
# You may obtain a copy of the License at
#
#    http://www.apache.org/licenses/LICENSE-2.0
#
# Unless required by applicable law or agreed to in writing, software
# distributed under the License is distributed on an "AS IS" BASIS,
# WITHOUT WARRANTIES OR CONDITIONS OF ANY KIND, either express or
# implied.
#
# See the License for the specific language governing permissions and
# limitations under the License.

import base64
import functools
import logging

from keystoneclient import access
from keystoneclient import exceptions
from keystoneclient.v2_0 import client as keystonev2_client
import msgpack
from oslo.config import cfg
import redis
from redis import connection
import simplejson as json

LOG = logging.getLogger(__name__)
CONF = cfg.CONF

AUTH_GROUP_NAME = 'eom:auth'
AUTH_OPTIONS = [
    cfg.StrOpt('auth_url'),
    cfg.IntOpt('blacklist_ttl'),
]

CONF.register_opts(AUTH_OPTIONS, group=AUTH_GROUP_NAME)

REDIS_GROUP_NAME = 'eom:auth_redis'
REDIS_OPTIONS = [
    cfg.StrOpt('host'),
    cfg.StrOpt('port'),
    cfg.IntOpt('redis_db', default=0),
    cfg.StrOpt('password', default=None),
    cfg.BoolOpt('ssl_enable', default=False),
    cfg.StrOpt('ssl_keyfile', default=None),
    cfg.StrOpt('ssl_certfile', default=None),
    cfg.StrOpt('ssl_cert_reqs', default=None),
    cfg.StrOpt('ssl_ca_certs', default=None),
]

CONF.register_opts(REDIS_OPTIONS, group=REDIS_GROUP_NAME)


class InvalidKeystoneClient(Exception):
    pass


class InvalidAccessInformation(Exception):
    pass


class UnknownAuthenticationDataVersion(Exception):
    pass


def get_auth_redis_client():
    """Get a Redis Client connection from the pool

    uses the eom:auth_redis settings
    """
    group = CONF[REDIS_GROUP_NAME]

    if group['ssl_enable']:
        pool = redis.ConnectionPool(host=group['host'],
                                    port=group['port'],
                                    db=group['redis_db'],
                                    password=group['password'],
                                    ssl_keyfile=group['ssl_keyfile'],
                                    ssl_certfile=group['ssl_certfile'],
                                    ssl_cert_reqs=group['ssl_cert_reqs'],
                                    ssl_ca_certs=group['ssl_ca_certs'],
                                    connection_class=connection.SSLConnection)
    else:
        pool = redis.ConnectionPool(host=group['host'],
                                    port=group['port'],
                                    db=group['redis_db'])

    return redis.Redis(connection_pool=pool)


def _tuple_to_cache_key(t):
    """Convert a tuple to a cache key."""
    key = '(%(s_data)s)' % {
        's_data': ','.join(t)
    }
    return key


__packer = msgpack.Packer(encoding='utf-8', use_bin_type=True)
__unpacker = functools.partial(msgpack.unpackb, encoding='utf-8')


def _blacklist_token(redis_client, token, expires_in):
    """Stores the token to the blacklist data in the cache

    :param redis_client: redis.Redis object connected to the redis cache
    :param token: auth_token for the user
    :param expires_in: time in milliseconds for blacklisting failed tokens

    :returns: True on success, otherwise False
    """
    try:
        cache_data = __packer.pack(True)
        cache_key = token

        redis_client.set(cache_key, cache_data)
        redis_client.pexpire(cache_key, expires_in)
        return True

    except Exception as ex:
        msg = _('Failed to cache the data - Exception: %(s_except)s') % {
            's_except': ex,
        }
        LOG.error(msg)
        return False


def _is_token_blacklisted(redis_client, token):
    """Determines if the token is in the cached blacklist data

    :param redis_client: redis.Redis object connected to the redis cache
    :param token: auth_token for the user

    :returns: True on success, otherwise False
    """
    cached_data = None
    try:
        cached_key = token

        cached_data = redis_client.get(cached_key)
    except Exception:
        LOG.debug(_('Failed to retrieve data to cache for key %(s_key)s') % {
            's_key': cached_key
        })
        cached_data = None

    if cached_data is None:
        return False
    else:
        return True


def _send_data_to_cache(redis_client, url, access_info):
    """Stores the authentication data to cache

    :param redis_client: redis.Redis object connected to the redis cache
    :param url: URL used for authentication
    :param access_info: keystoneclient.access.AccessInfo containing
        the auth data

    :returns: True on success, otherwise False
    """
    try:
        # Convert the storable format
        cache_data = __packer.pack(access_info)

        tenant = access_info.tenant_id
        token = access_info.auth_token

        # Build the cache key and store the value
        # Use the token's expiration time for the cache expiration
        cache_key = _tuple_to_cache_key((tenant, token, url))
        redis_client.set(cache_key, cache_data)
        redis_client.pexpireat(cache_key, access_info.expires)

        return True

    except Exception as ex:
        msg = _('Failed to cache the data - Exception: %(s_except)s') % {
            's_except': ex,
        }
        LOG.error(msg)
        return False


def _retrieve_data_from_cache(redis_client, url, tenant, token):
    """Retrieve the authentication data from cache

    :param redis_client: redis.Redis object connected to the redis cache
    :param url: URL used for authentication
    :param tenant: tenant id of the user
    :param token: auth_token for the user

    :returns: a keystoneclient.access.AccessInfo on success or None
    """
    cached_data = None
    try:
        # Try to get the data from the cache
        cache_key_tuple = (tenant, token, url)
        cache_key = _tuple_to_cache_key(cache_key_tuple)
        cached_data = redis_client.get(cache_key)
    except Exception:
        LOG.debug(_('Failed to retrieve data to cache for key %(s_key)s') % {
            's_key': cache_key
        })
        return None

    if cached_data is not None:
        # So 'data' can be used in the exception handler...
        data = None

        try:
            data = __unpacker(cached_data)
            return access.AccessInfoV2(data)

        except Exception as ex:
            # The cached object didn't match what we expected
            msg = _('Stored Data does not contain any credentials - '
                    'Exception: %(s_except)s; Data: $(s_data)s') % {
                's_except': ex,
                's_data': data
            }
            LOG.error(msg)
            return None
    else:
        LOG.debug(_('No data in cache for key %(s_key)s') % {
            's_key': cache_key
        })
        # It wasn't cached
        return None


def _retrieve_data_from_keystone(redis_client, url, tenant, token,
                                 blacklist_ttl):
    """Retrieve the authentication data from OpenStack Keystone

    :param redis_client: redis.Redis object connected to the redis cache
    :param url: Keystone Identity URL to authenticate against
    :param tenant: tenant id of user data to retrieve
    :param token: auth_token for the tenant_id
    :param blacklist_ttl: time in milliseconds for blacklisting failed tokens

    :returns: a keystoneclient.access.AccessInfo on success or None on error
    """
    try:
        keystone = keystonev2_client.Client(tenant_id=tenant,
                                            token=token,
                                            auth_url=url)

    # Now try to authenticate the user and get the user information using
    # only the data provided, no special administrative tokens required
        access_info = keystone.get_raw_token_from_identity_service(
            auth_url=url, tenant_id=tenant, token=token)

        # cache the data so it is easier to access next time
        _send_data_to_cache(redis_client, url, access_info)

        return access_info

    except (exceptions.AuthorizationFailure, exceptions.Unauthorized) as ex:
        # Provided data was invalid and authorization failed
        msg = _('Failed to authenticate against %(s_url) - %(s_except)s') % {
            's_url': url,
            's_except': ex
        }
        LOG.debug(msg)

        # Blacklist the token
        _blacklist_token(redis_client, token, blacklist_ttl)
        return None

    except Exception as ex:
        # Provided data was invalid or something else went wrong
        msg = _('Failed to authenticate against %(s_url) - %(s_except)s') % {
            's_url': url,
            's_except': ex
        }
        LOG.debug(msg)

        return None


def _get_access_info(redis_client, url, tenant, token, blacklist_ttl):
    """Retrieve the access information regarding the specified user

    :param redis_client: redis.Redis object connected to the redis cache
    :param url: Keystone Identity URL to authenticate against
    :param tenant: tenant id of user data to retrieve
    :param token: auth_token for the tenant_id
    :param blacklist_ttl: time in milliseconds for blacklisting failed tokens

    :returns: keystoneclient.access.AccessInfo for the user on success
              None on error
    """

    # Check cache
    access_info = _retrieve_data_from_cache(redis_client,
                                            url,
                                            tenant,
                                            token)

    if access_info is not None:
        if access_info.will_expire_soon():
            LOG.info('Token has expired')
            del access_info
            access_info = None

    # Check if we failed to get it from the cache and
    # retrieve from keystone instead
    if access_info is None:
        LOG.debug('Failed to retrieve token from cache. Trying Keystone')
        access_info = _retrieve_data_from_keystone(redis_client,
                                                   url,
                                                   tenant,
                                                   token,
                                                   blacklist_ttl)
    else:
        LOG.debug('Retrieved token from cache.')

    # Validate we have an access object and
    # Make sure it's not already expired
    if access_info is not None:
        if access_info.will_expire_soon():
            LOG.info('Token has expired')
            del access_info
            access_info = None

    # Return the access data
    return access_info


def _validate_client(redis_client, url, tenant, token, env, blacklist_ttl):
    """Update the env with the access information for the user

    :param redis_client: redis.Redis object connected to the redis cache
    :param url: Keystone Identity URL to authenticate against
    :param tenant: tenant id of user data to retrieve
    :param token: auth_token for the tenant_id
    :param env: environment variable dictionary for the client connection
<<<<<<< HEAD
    :param blacklist_ttl: time in milliseconds for blacklisting failed tokens
=======
    :param blacklist_ttl: number of milliseconds for which a bad token is
                          black listed to keep from DDOS'ing Keystone
>>>>>>> 2c03a267

    :returns: True on success, otherwise False
    """

    def _management_url(*args, **kwargs):
        return url

    def patch_management_url():
        from keystoneclient import service_catalog
        service_catalog.ServiceCatalog.url_for = _management_url

    patch_management_url()

    try:
        if _is_token_blacklisted(redis_client, token):
            return False

        # Try to get the client's access infomration
        access_info = _get_access_info(redis_client,
                                       url,
                                       tenant,
                                       token,
                                       blacklist_ttl)

        if access_info is None:
            LOG.debug(_('Unable to get Access information for '
                        '%(s_tenant)s') % {
                's_tenant': tenant
            })
            return False

        # provided data was valid, insert the information into the environment
        env['HTTP_X_IDENTITY_STATUS'] = 'Confirmed'

        env['HTTP_X_USER_ID'] = access_info.user_id
        env['HTTP_X_USER_NAME'] = access_info.username
        env['HTTP_X_USER_DOMAIN_ID'] = access_info.user_domain_id
        env['HTTP_X_USER_DOMAIN_NAME'] = access_info.user_domain_name
        env['HTTP_X_ROLES'] = ','.join(role for role in access_info.role_names)
        if access_info.has_service_catalog():
            # Convert the service catalog to JSON
            service_catalog_data = json.dumps(
                access_info.service_catalog.catalog)

            # Convert the JSON string data to strict UTF-8
            utf8_data = service_catalog_data.encode(
                encoding='utf-8', errors='strict')

            # Store it as Base64 for transport
            env['HTTP_X_SERVICE_CATALOG'] = base64.b64encode(utf8_data)

        # Project Scoped V3 or Tenant Scoped v2
        # This can be assumed since we validated using X_PROJECT_ID
        # and therefore have at least a v2 Tenant Scoped Token
        if access_info.project_scoped:
            env['HTTP_X_PROJECT_ID'] = access_info.project_id
            env['HTTP_X_PROJECT_NAME'] = access_info.project_name

        # Domain-Scoped V3
        if access_info.domain_scoped:
            env['HTTP_X_DOMAIN_ID'] = access_info.domain_id
            env['HTTP_X_DOMAIN_NAME'] = access_info.domain_name

        # Project-Scoped V3 - X_PROJECT_NAME is only unique
        # within the domain
        if access_info.project_scoped and (
                access_info.domain_scoped):
            env['HTTP_X_PROJECT_DOMAIN_ID'] = access_info.project_domain_id
            env['HTTP_X_PROJECT_DOMAIN_NAME'] = access_info.project_domain_name

        return True

    except Exception as ex:
        msg = _('Error while trying to authenticate against'
                ' %(s_url)s - %(s_except)s') % {
            's_url': url,
            's_except': str(ex)
        }
        LOG.debug(msg)
        return False


def _http_precondition_failed(start_response):
    """Responds with HTTP 412."""
    start_response('412 Precondition Failed', [('Content-Length', '0')])
    return []


def _http_unauthorized(start_response):
    """Responds with HTTP 401."""
    start_response('401 Unauthorized', [('Content-Length', '0')])
    return []


def wrap(app, redis_client):
    """Wrap a WSGI app with Authentication middleware.

    Takes configuration from oslo.config.cfg.CONF.

    :param app: WSGI app to wrap
    :param redis_client: redis.Redis object connected to the redis cache

    :returns: a new  WSGI app that wraps the original
    """

    group = CONF[AUTH_GROUP_NAME]
    auth_url = group['auth_url']
    blacklist_ttl = group['blacklist_ttl']

    LOG.debug('Auth URL: {0:}'.format(auth_url))

    def middleware(env, start_response):
        try:
            token = env['HTTP_X_AUTH_TOKEN']
            tenant = env['HTTP_X_PROJECT_ID']

            # validate the client and fill out the environment it's valid
            if _validate_client(redis_client,
                                auth_url,
                                tenant,
                                token,
                                env,
                                blacklist_ttl):
                LOG.debug(_('Auth Token validated.'))
                return app(env, start_response)

            else:
                # Validation failed for some reason, just error out as a 401
                LOG.error(_('Auth Token validation failed.'))
                return _http_unauthorized(start_response)
        except (KeyError, LookupError):
            # Header failure, error out with 412
            LOG.error(_('Missing required headers.'))
            return _http_precondition_failed(start_response)
    return middleware<|MERGE_RESOLUTION|>--- conflicted
+++ resolved
@@ -340,12 +340,7 @@
     :param tenant: tenant id of user data to retrieve
     :param token: auth_token for the tenant_id
     :param env: environment variable dictionary for the client connection
-<<<<<<< HEAD
     :param blacklist_ttl: time in milliseconds for blacklisting failed tokens
-=======
-    :param blacklist_ttl: number of milliseconds for which a bad token is
-                          black listed to keep from DDOS'ing Keystone
->>>>>>> 2c03a267
 
     :returns: True on success, otherwise False
     """
