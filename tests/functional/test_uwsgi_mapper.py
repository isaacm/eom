# Copyright (c) 2013 Rackspace, Inc.
#
# Licensed under the Apache License, Version 2.0 (the "License");
# you may not use this file except in compliance with the License.
# You may obtain a copy of the License at
#
# http://www.apache.org/licenses/LICENSE-2.0
#
# Unless required by applicable law or agreed to in writing, software
# distributed under the License is distributed on an "AS IS" BASIS,
# WITHOUT WARRANTIES OR CONDITIONS OF ANY KIND, either express or
# implied.
# See the License for the specific language governing permissions and
# limitations under the License.

import os
import subprocess
import sys
import tempfile
import time

import requests
import six
from testtools import testcase

from tests import util


MAP_CONTENTS = """
{
    "map": {
        "X-Project-Id": "project"
    }
}
"""

CONF_CONTENTS = """
[eom:uwsgi:mapper]
options_file = {0}
"""

APP_CONTENTS = """
from oslo_config import cfg

from eom.uwsgi import logvar_mapper


CONF = cfg.CONF

CONF(args=[], default_config_files=['{0}'])

def app_204(env, start_response):
    start_response('204 No Content', [])
    return [b""]


app = application = logvar_mapper.wrap(app_204)
"""


def _kill_uwsgi_process(process):
    try:
        # NOTE(cabrera): using process.terminate instead of
        # process.kill here because on some platforms, uwsgi will
        # outright ignore SIGKILL. This was happening on Mac OS
        # X. Also ensure that the --die-on-term flag in enabled below
        # in setUp().
        process.terminate()
    except OSError:
        pass


class TestUwsgiMapper(util.TestCase):

    @testcase.skipIf(hasattr(sys, 'pypy_version_info'),
                     'getting uwsgi running under pypy is difficult')
    def setUp(self):
        super(TestUwsgiMapper, self).setUp()

        # NOTE(cabrera): Create temporary files for the configuration
        # files and the application. This makes testing directory
        # independent and avoids introducing files into our
        # repository.
        # NOTE(BenjamenMeyer): Tests seem to fail without the w+ parameter
        self.map_file = tempfile.NamedTemporaryFile(mode='w+')
        self.map_file.write(six.u(MAP_CONTENTS))

        self.conf_file = tempfile.NamedTemporaryFile(mode='w+')
        self.conf_file.write(six.u(CONF_CONTENTS.format(self.map_file.name)))

        self.app_file = tempfile.NamedTemporaryFile(mode='w+')
        self.app_file.write(six.u(APP_CONTENTS.format(self.conf_file.name)))

        # NOTE(cabrera): Prepare the files to be read in by the uwsgi
        # process. This is necessary because child processes inherit
        # open file descriptors from the parent, including SEEK
        # position. After having written the app, map, and conf files
        # above, the seek cursor is pointing to end of file for all of
        # them. Without seeking to start, uwsgi fails to launch
        # because it encounters an empty application file.
        self.app_file.file.seek(0)
        self.map_file.file.seek(0)
        self.conf_file.file.seek(0)

        url = '127.0.0.1:8783'
        self.url = 'http://' + url

        self.uwsgi_process = subprocess.Popen(
            [
                'uwsgi',
                '--master',
                '-H', os.environ.get('VIRTUAL_ENV'),
                '--http-socket', url,
                '--die-on-term',
                '--wsgi-file', self.app_file.name,
                '--logformat', '[TEST-TEMPVARS]: %(project)',
            ], stdout=subprocess.PIPE, stderr=subprocess.PIPE
        )

        # NOTE(cabrera): Give uwsgi time to boot. This value was
        # chosen after some experimentation. If you find these tests
        # failing spuriously in your test environment, submit an issue
        # to the github repo and let's bump this value up!
<<<<<<< HEAD
        time.sleep(2)
=======
        time.sleep(1)
>>>>>>> aa890ae2

    def tearDown(self):
        _kill_uwsgi_process(self.uwsgi_process)  # Just in case
        self.app_file.close()
        self.map_file.close()
        self.conf_file.close()
        super(TestUwsgiMapper, self).tearDown()

    def _get_uwsgi_response(self):
        _kill_uwsgi_process(self.uwsgi_process)

        # Blocks until the process exits, so no need to sleep
        _, err = self.uwsgi_process.communicate()
        return err

    def _expect(self, headers=None):
        resp = requests.get(self.url, headers=headers)
        self.assertEqual(resp.status_code, 204)

        loglines = self._get_uwsgi_response()
        project = headers.get('X-Project-Id') if headers else None
        self.assertIn(six.b('[TEST-TEMPVARS]: {0}'.format(project)),
                      loglines)

    def test_map_logs_project_when_given(self):
        self._expect({'X-Project-Id': '1234'})

    def test_map_logs_None_when_missing(self):
        self._expect()<|MERGE_RESOLUTION|>--- conflicted
+++ resolved
@@ -121,11 +121,7 @@
         # chosen after some experimentation. If you find these tests
         # failing spuriously in your test environment, submit an issue
         # to the github repo and let's bump this value up!
-<<<<<<< HEAD
-        time.sleep(2)
-=======
         time.sleep(1)
->>>>>>> aa890ae2
 
     def tearDown(self):
         _kill_uwsgi_process(self.uwsgi_process)  # Just in case
